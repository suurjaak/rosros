# Doxyfile 1.8.17

#---------------------------------------------------------------------------
# Project related configuration options
#---------------------------------------------------------------------------
DOXYFILE_ENCODING      = UTF-8

PROJECT_NAME           = "rosros"

PROJECT_NUMBER         =

PROJECT_BRIEF          = "Simple unified interface to ROS1 / ROS2 Python API"

PROJECT_LOGO           =

OUTPUT_DIRECTORY       = doc

CREATE_SUBDIRS         = NO

ALLOW_UNICODE_NAMES    = NO

OUTPUT_LANGUAGE        = English

BRIEF_MEMBER_DESC      = YES

REPEAT_BRIEF           = YES

ABBREVIATE_BRIEF       = dummy_placeholder_disable_autostrip

ALWAYS_DETAILED_SEC    = YES

INLINE_INHERITED_MEMB  = NO

FULL_PATH_NAMES        = YES

STRIP_FROM_PATH        = src/

SHORT_NAMES            = NO

JAVADOC_AUTOBRIEF      = YES

INHERIT_DOCS           = YES

SEPARATE_MEMBER_PAGES  = NO

TAB_SIZE               = 4

ALIASES                =

OPTIMIZE_OUTPUT_JAVA   = YES

MARKDOWN_SUPPORT       = NO

TOC_INCLUDE_HEADINGS   = 5

AUTOLINK_SUPPORT       = YES

#---------------------------------------------------------------------------
# Build related configuration options
#---------------------------------------------------------------------------
EXTRACT_ALL            = YES

EXTRACT_PRIVATE        = NO

EXTRACT_STATIC         = YES

EXTRACT_LOCAL_CLASSES  = YES

HIDE_UNDOC_MEMBERS     = NO

HIDE_UNDOC_CLASSES     = NO

HIDE_IN_BODY_DOCS      = NO

INTERNAL_DOCS          = NO

CASE_SENSE_NAMES       = NO

HIDE_SCOPE_NAMES       = NO

HIDE_COMPOUND_REFERENCE= NO

SORT_MEMBER_DOCS       = YES

SORT_BRIEF_DOCS        = YES

SORT_MEMBERS_CTORS_1ST = YES

SORT_BY_SCOPE_NAME     = NO

GENERATE_TODOLIST      = NO

GENERATE_TESTLIST      = YES

GENERATE_BUGLIST       = YES

GENERATE_DEPRECATEDLIST= NO

SHOW_USED_FILES        = YES

SHOW_FILES             = YES

SHOW_NAMESPACES        = YES

LAYOUT_FILE            =

#---------------------------------------------------------------------------
# Configuration options related to warning and progress messages
#---------------------------------------------------------------------------
QUIET                  = NO

WARNINGS               = YES

WARN_IF_UNDOCUMENTED   = YES

WARN_IF_DOC_ERROR      = YES

WARN_NO_PARAMDOC       = YES

WARN_AS_ERROR          = NO

WARN_FORMAT            = "$file:$line: $text"

WARN_LOGFILE           =

#---------------------------------------------------------------------------
# Configuration options related to the input files
#---------------------------------------------------------------------------
INPUT                  =

INPUT_ENCODING         = UTF-8

<<<<<<< HEAD
FILE_PATTERNS          = *.md *.py *.rst
=======
FILE_PATTERNS          = *.md *.py
>>>>>>> 211cb945

RECURSIVE              = YES

EXCLUDE                = test/ doc/ .dev/

EXCLUDE_SYMLINKS       = YES
<<<<<<< HEAD

EXCLUDE_PATTERNS       = setup.py

=======

EXCLUDE_PATTERNS       = setup.py

>>>>>>> 211cb945
EXCLUDE_SYMBOLS        = logger _unspecified

INPUT_FILTER           =

# py: Use doxypypy to convert Python sources to doxygen-compatible format; then
# blank out project headers, strip blank lines from before param-blocks
# as those somehow make params unparseable for doxygen,
# add an empty comment line after param-block and shift single-line docstrings
# for classes/functions one line higher to retain correct line numbers.

FILTER_PATTERNS        = *.py="myfilter() { if python3 -m doxypypy.doxypypy -a -c $1 > /dev/null 2>&1 ; then python3 -m doxypypy.doxypypy -a -c $1 | sed -r '/^#-{40,}$/,/^#-{40,}$/{s/.+//g}' | sed -r ':r;$!{N;br};s/\n *#(\n *# *@param)/\1/g' | sed -r ':r;$!{N;br};s/(# +@param [^\n]+\n *#\n)/\1\n/g' | sed -r ':r;$!{N;br};s/\n(\n( *@[^\n]+\n)? *## @brief [^\n]+\n *(def|class) [^\n]+\n)/\1\n/g' ; else cat $1 ; fi; }; myfilter"

FILTER_SOURCE_FILES    = NO

FILTER_SOURCE_PATTERNS =

USE_MDFILE_AS_MAINPAGE = README.md

#---------------------------------------------------------------------------
# Configuration options related to source browsing
#---------------------------------------------------------------------------
SOURCE_BROWSER         = YES

INLINE_SOURCES         = NO

STRIP_CODE_COMMENTS    = YES

REFERENCED_BY_RELATION = NO

REFERENCES_RELATION    = NO

REFERENCES_LINK_SOURCE = YES

SOURCE_TOOLTIPS        = YES

#---------------------------------------------------------------------------
# Configuration options related to the alphabetical class index
#---------------------------------------------------------------------------
ALPHABETICAL_INDEX     = YES

COLS_IN_ALPHA_INDEX    = 5

IGNORE_PREFIX          =

#---------------------------------------------------------------------------
# Configuration options related to the HTML output
#---------------------------------------------------------------------------
GENERATE_HTML          = YES

HTML_OUTPUT            = html

HTML_FILE_EXTENSION    = .html

HTML_HEADER            =

HTML_FOOTER            =

HTML_STYLESHEET        =

HTML_EXTRA_STYLESHEET  =

HTML_EXTRA_FILES       =

HTML_COLORSTYLE_HUE    = 220

HTML_COLORSTYLE_SAT    = 100

HTML_COLORSTYLE_GAMMA  = 80

HTML_TIMESTAMP         = YES

HTML_DYNAMIC_MENUS     = YES

HTML_DYNAMIC_SECTIONS  = NO

HTML_INDEX_NUM_ENTRIES = 100

DISABLE_INDEX          = NO

GENERATE_TREEVIEW      = YES

TREEVIEW_WIDTH         = 250

SEARCHENGINE           = YES

SERVER_BASED_SEARCH    = NO

#---------------------------------------------------------------------------
# Configuration options related to the LaTeX output
#---------------------------------------------------------------------------
GENERATE_LATEX         = NO

#---------------------------------------------------------------------------
# Configuration options related to the dot tool
#---------------------------------------------------------------------------
CLASS_DIAGRAMS         = YES

HIDE_UNDOC_RELATIONS   = NO

HAVE_DOT               = YES

DOT_NUM_THREADS        = 0

DOT_FONTNAME           = Helvetica

DOT_FONTSIZE           = 10

DOT_FONTPATH           =

CLASS_GRAPH            = YES

COLLABORATION_GRAPH    = NO

UML_LOOK               = NO

INCLUDE_GRAPH          = YES

INCLUDED_BY_GRAPH      = YES

CALL_GRAPH             = NO

CALLER_GRAPH           = NO

GRAPHICAL_HIERARCHY    = YES

DIRECTORY_GRAPH        = YES

DOT_IMAGE_FORMAT       = png

INTERACTIVE_SVG        = NO

DOT_GRAPH_MAX_NODES    = 50

MAX_DOT_GRAPH_DEPTH    = 0

DOT_TRANSPARENT        = NO

DOT_MULTI_TARGETS      = NO

GENERATE_LEGEND        = NO

DOT_CLEANUP            = YES<|MERGE_RESOLUTION|>--- conflicted
+++ resolved
@@ -130,26 +130,16 @@
 
 INPUT_ENCODING         = UTF-8
 
-<<<<<<< HEAD
-FILE_PATTERNS          = *.md *.py *.rst
-=======
 FILE_PATTERNS          = *.md *.py
->>>>>>> 211cb945
 
 RECURSIVE              = YES
 
 EXCLUDE                = test/ doc/ .dev/
 
 EXCLUDE_SYMLINKS       = YES
-<<<<<<< HEAD
 
 EXCLUDE_PATTERNS       = setup.py
 
-=======
-
-EXCLUDE_PATTERNS       = setup.py
-
->>>>>>> 211cb945
 EXCLUDE_SYMBOLS        = logger _unspecified
 
 INPUT_FILTER           =
