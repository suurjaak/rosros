# -*- coding: utf-8 -*-
"""
Simple unified interface to ROS1 / ROS2.

------------------------------------------------------------------------------
This file is part of rosros - simple unified interface to ROS1 / ROS2.
Released under the BSD License.

@author      Erki Suurjaak
@created     11.02.2022
@modified    29.12.2023
------------------------------------------------------------------------------
"""
## @namespace rosros
__title__        = "rosros"
<<<<<<< HEAD
__version__      = "0.2.3"
__version_info__ = (0, 2, 3)
=======
__version__      = "0.2.4.dev0"
__version_info__ = (0, 2, 4, "dev0")
>>>>>>> a8258b34

from rosros import api
from rosros import rclify
from rosros import rospify
from rosros import util
from rosros.core import *<|MERGE_RESOLUTION|>--- conflicted
+++ resolved
@@ -13,13 +13,8 @@
 """
 ## @namespace rosros
 __title__        = "rosros"
-<<<<<<< HEAD
-__version__      = "0.2.3"
-__version_info__ = (0, 2, 3)
-=======
 __version__      = "0.2.4.dev0"
 __version_info__ = (0, 2, 4, "dev0")
->>>>>>> a8258b34
 
 from rosros import api
 from rosros import rclify
