--- conflicted
+++ resolved
@@ -8,22 +8,13 @@
 
 @author      Erki Suurjaak
 @created     11.02.2022
-<<<<<<< HEAD
-@modified    06.12.2023
-=======
 @modified    07.12.2023
->>>>>>> 13209d62
 ------------------------------------------------------------------------------
 """
 ## @namespace rosros
 __title__        = "rosros"
-<<<<<<< HEAD
-__version__      = "0.2.1"
-__version_info__ = (0, 2, 1)
-=======
 __version__      = "0.2.2.dev10"
 __version_info__ = (0, 2, 2, "dev10")
->>>>>>> 13209d62
 
 from rosros import api
 from rosros import rclify
