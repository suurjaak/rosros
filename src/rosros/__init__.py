# -*- coding: utf-8 -*-
"""
Simple unified interface to ROS1 / ROS2.

------------------------------------------------------------------------------
This file is part of rosros - simple unified interface to ROS1 / ROS2.
Released under the BSD License.

@author      Erki Suurjaak
@created     11.02.2022
@modified    20.11.2024
------------------------------------------------------------------------------
"""
## @namespace rosros
__title__        = "rosros"
<<<<<<< HEAD
__version__      = "0.2.5"
__version_info__ = (0, 2, 5)
=======
__version__      = "0.2.6.dev2"
__version_info__ = (0, 2, 6, "dev2")
>>>>>>> 2095610b

from rosros import api
from rosros import rclify
from rosros import rospify
from rosros import util
from rosros.core import *<|MERGE_RESOLUTION|>--- conflicted
+++ resolved
@@ -13,13 +13,8 @@
 """
 ## @namespace rosros
 __title__        = "rosros"
-<<<<<<< HEAD
-__version__      = "0.2.5"
-__version_info__ = (0, 2, 5)
-=======
 __version__      = "0.2.6.dev2"
 __version_info__ = (0, 2, 6, "dev2")
->>>>>>> 2095610b
 
 from rosros import api
 from rosros import rclify
