--- conflicted
+++ resolved
@@ -8,22 +8,13 @@
 
 @author      Erki Suurjaak
 @created     11.02.2022
-<<<<<<< HEAD
-@modified    31.12.2023
-=======
 @modified    30.01.2024
->>>>>>> 2cfd85f2
 ------------------------------------------------------------------------------
 """
 ## @namespace rosros
 __title__        = "rosros"
-<<<<<<< HEAD
-__version__      = "0.2.4"
-__version_info__ = (0, 2, 4)
-=======
 __version__      = "0.2.5.dev0"
 __version_info__ = (0, 2, 5, "dev0")
->>>>>>> 2cfd85f2
 
 from rosros import api
 from rosros import rclify
