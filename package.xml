<?xml version="1.0"?>
<package format="3">
  <name>rosros</name>
<<<<<<< HEAD
  <version>0.2.4</version>
=======
  <version>0.2.5</version>
>>>>>>> 2cfd85f2
  <description>Simple unified interface to ROS1 / ROS2 Python API</description>

  <maintainer email="erki@lap.ee">Erki Suurjaak</maintainer>
  <author email="erki@lap.ee">Erki Suurjaak</author>
  <url type="website">http://www.ros.org/wiki/rosros</url>
  <url type="repository">https://github.com/suurjaak/rosros</url>
  <license>BSD</license>

  <buildtool_depend condition="$ROS_VERSION == 1">catkin</buildtool_depend>

  <depend condition="$ROS_VERSION == 1">genpy</depend>
  <depend condition="$ROS_VERSION == 1">roslib</depend>
  <depend condition="$ROS_VERSION == 1">rospy</depend>
  <depend condition="$ROS_VERSION == 1">rosservice</depend>

  <depend condition="$ROS_VERSION == 2">builtin_interfaces</depend>
  <depend condition="$ROS_VERSION == 2">rclpy</depend>
  <depend condition="$ROS_VERSION == 2">rosidl_parser</depend>
  <depend condition="$ROS_VERSION == 2">rosidl_runtime_py</depend>

  <test_depend>std_msgs</test_depend>
  <test_depend>std_srvs</test_depend>
  <test_depend condition="$ROS_VERSION == 1">rostest</test_depend>
  <test_depend condition="$ROS_VERSION == 2">ament_cmake_pytest</test_depend>
  <test_depend condition="$ROS_VERSION == 2">python3-pytest</test_depend>

  <export>
    <build_type condition="$ROS_VERSION == 1">catkin</build_type>
    <build_type condition="$ROS_VERSION == 2">ament_python</build_type>
  </export>

</package><|MERGE_RESOLUTION|>--- conflicted
+++ resolved
@@ -1,11 +1,7 @@
 <?xml version="1.0"?>
 <package format="3">
   <name>rosros</name>
-<<<<<<< HEAD
-  <version>0.2.4</version>
-=======
   <version>0.2.5</version>
->>>>>>> 2cfd85f2
   <description>Simple unified interface to ROS1 / ROS2 Python API</description>
 
   <maintainer email="erki@lap.ee">Erki Suurjaak</maintainer>
