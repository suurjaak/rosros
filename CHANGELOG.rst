^^^^^^^^^^^^^^^^^^^^^^^^^^^^
Changelog for package rosros
^^^^^^^^^^^^^^^^^^^^^^^^^^^^

<<<<<<< HEAD
=======
0.2.1 (2023-12-05)
------------------
* add api.to_duration()
* add default fallback parameter to api.get_message_value()
* fix api.dict_to_message() erroring on temporal types in dict
* fix util.get_arity() counting some parameters twice if counting both positional and keyword arguments
* fix api.time_message() not using clock_type parameter in ROS2
* fix patching floordiv to ROS2 duration class
* fix throttling log messages, use monotonic time

>>>>>>> 211cb945
0.2.0 (2023-02-28)
-------------------
* support dictionaries in publish and service calls
* return node object from rosros.init_node() in ROS2

0.1.0 (2022-10-30)
-------------------
* first release<|MERGE_RESOLUTION|>--- conflicted
+++ resolved
@@ -2,8 +2,6 @@
 Changelog for package rosros
 ^^^^^^^^^^^^^^^^^^^^^^^^^^^^
 
-<<<<<<< HEAD
-=======
 0.2.1 (2023-12-05)
 ------------------
 * add api.to_duration()
@@ -14,7 +12,6 @@
 * fix patching floordiv to ROS2 duration class
 * fix throttling log messages, use monotonic time
 
->>>>>>> 211cb945
 0.2.0 (2023-02-28)
 -------------------
 * support dictionaries in publish and service calls
