^^^^^^^^^^^^^^^^^^^^^^^^^^^^
Changelog for package rosros
^^^^^^^^^^^^^^^^^^^^^^^^^^^^

<<<<<<< HEAD
0.2.4 (2023-12-31)
=======
0.2.5 (2024-01-30)
------------------
* make api.dict_to_message() support nested ROS messages in dictionary

0.2.4 (2023-12-29)
>>>>>>> 2cfd85f2
------------------
* fix api.to_duration()

0.2.3 (2023-12-10)
------------------
* add rosros.on_shutdown()
* add rosros.sleep()
* add rosros.get_ros_version()
* add optional reason-parameter to rosros.shutdown()
* support giving message class or typename in api.dict_to_message()
* add test for core functions
* fix rospify.sleep() not returning immediately for argument value <=0

0.2.2 (2023-12-07)
------------------
* add rosros.wait_for_publisher(), wait_for_subscriber() and wait_for_service()
* allow service callbacks to return None
* fix service calls raising error in ROS2
* fix rosros.get_services() raising error on node-parameter in ROS2
* fix rosros.get_param_names() returning params dictionary instead of list
* fix rosros.set_param() raising error on no descriptor in ROS2
* fix util.get_arity() and wrap_arity() raising for built-in functions
* fix rosros.spin_once() raising error on negative timeout in ROS1
* fix api.get_message_type() not returning value for service in ROS1
* fix throttling log messages again

0.2.1 (2023-12-06)
------------------
* add api.to_duration()
* add default fallback parameter to api.get_message_value()
* fix api.dict_to_message() erroring on temporal types in dict
* fix util.get_arity() counting some parameters twice if counting both positional and keyword arguments
* fix api.time_message() not using clock_type parameter in ROS2
* fix patching floordiv to ROS2 duration class
* fix throttling log messages, use monotonic time

0.2.0 (2023-02-28)
-------------------
* support dictionaries in publish and service calls
* return node object from rosros.init_node() in ROS2

0.1.0 (2022-10-30)
-------------------
* first release<|MERGE_RESOLUTION|>--- conflicted
+++ resolved
@@ -2,15 +2,11 @@
 Changelog for package rosros
 ^^^^^^^^^^^^^^^^^^^^^^^^^^^^
 
-<<<<<<< HEAD
-0.2.4 (2023-12-31)
-=======
 0.2.5 (2024-01-30)
 ------------------
 * make api.dict_to_message() support nested ROS messages in dictionary
 
 0.2.4 (2023-12-29)
->>>>>>> 2cfd85f2
 ------------------
 * fix api.to_duration()
 
